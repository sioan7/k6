--- conflicted
+++ resolved
@@ -62,14 +62,10 @@
 	}
 }
 
-<<<<<<< HEAD
 func newCollector(
-	collectorName, arg string, src *lib.SourceData, conf Config, executionPlan []lib.ExecutionStep,
+	collectorName, arg string, src *loader.SourceData, conf Config, executionPlan []lib.ExecutionStep,
 ) (lib.Collector, error) {
 
-=======
-func newCollector(collectorName, arg string, src *loader.SourceData, conf Config) (lib.Collector, error) {
->>>>>>> c2024159
 	getCollector := func() (lib.Collector, error) {
 		switch collectorName {
 		case collectorJSON:
@@ -93,11 +89,7 @@
 			if arg != "" {
 				config.Name = null.StringFrom(arg)
 			}
-<<<<<<< HEAD
-			return cloud.New(config, src, conf.Options, executionPlan, Version)
-=======
-			return cloud.New(config, src, conf.Options, consts.Version)
->>>>>>> c2024159
+			return cloud.New(config, src, conf.Options, executionPlan, consts.Version)
 		case collectorKafka:
 			config := kafka.NewConfig().Apply(conf.Collectors.Kafka)
 			if err := envconfig.Process("k6", &config); err != nil {
